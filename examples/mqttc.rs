//! A simple command-line client to test the MQTT library.
#![deny(warnings)]

use futures_util::{
    stream::{
        futures_unordered::FuturesUnordered,
        StreamExt,
    },
};
#[allow(unused_imports)]
use log::{trace, debug, error, info};
use mqtt_async_client::{
    client::{
        Client,
        KeepAlive,
        Publish as PublishOpts,
        QoS,
        Subscribe as SubscribeOpts,
        SubscribeTopic,
    },
    Error,
    Result,
};
#[cfg(feature = "tls")]
use rustls;
#[cfg(feature = "tls")]
use std::io::Cursor;
use structopt::StructOpt;
use tokio::time::Duration;
#[cfg(feature = "tls")]
use webpki_roots;

#[derive(Clone, Debug, StructOpt)]
#[structopt(rename_all = "kebab-case")]
struct Args {
    #[structopt(subcommand)]
    cmd: Command,

    /// Username to authenticate with, optional.
    #[structopt(long)]
    username: Option<String>,

    /// Password to authenticate with, optional.
    #[structopt(long)]
    password: Option<String>,

    /// Host to connect to, REQUIRED.
    #[structopt(long)]
    url: String,

    /// Client ID to identify as, optional.
    #[structopt(long)]
    client_id: Option<String>,

    /// Enable TLS and set the path to a PEM file containing the
    /// CA certificate that signs the remote server's certificate.
    #[structopt(long)]
    tls_server_ca_file: Option<String>,

    /// Enable TLS and trust the CA certificates in the webpki-roots
    /// crate, ultimately Mozilla's root certificates.
    #[structopt(long)]
    tls_mozilla_root_cas: bool,

    /// Enable TLS and set the path to a PEM file containing the
    /// client certificate for client authentication.
    #[structopt(long)]
    tls_client_crt_file: Option<String>,

    /// Enable TLS and set the path to a PEM file containing the
    /// client rsa key for client authentication.
    #[structopt(long)]
    tls_client_rsa_key_file: Option<String>,

    /// Keepalive interval in seconds
    #[structopt(long, default_value("30"))]
    keep_alive: u16,

    /// Operation timeout in seconds
    #[structopt(long, default_value("20"))]
    op_timeout: u16,

    #[structopt(long, default_value("true"), possible_values(&["true", "false"]))]
    auto_connect: String,
}

#[derive(Clone, Debug, StructOpt)]
enum Command {
    Publish(Publish),
    Subscribe(Subscribe),
}

#[derive(Clone, Debug, StructOpt)]
struct Publish {
    /// Topic name to publish to. REQUIRED
    topic: String,

    /// Message payload to publish. REQUIRED.
    message: String,

    /// Quality of service code to use
    #[structopt(long,
                possible_values(&["0", "1", "2"]),
                default_value("0"))]
    qos: u8,

    /// Send multiple copies of the message.
    #[structopt(long,
                default_value("1"))]
    repeats: u32,

    #[structopt(long)]
    retain: bool,
}

#[derive(Clone, Debug, StructOpt)]
struct Subscribe {
    /// Topic names to subscribe to. REQUIRED
    topic: Vec<String>,

    #[structopt(long,
                possible_values(&["0", "1", "2"]),
                default_value("0"))]
    qos:u8,
}

#[tokio::main]
async fn main() {
    env_logger::init();
    let args = Args::from_args();
    if cfg!(feature = "unsafe-logging") {
        debug!("Args: {:#?}", args);
    }
    let res = match args.cmd {
        Command::Publish(ref sub_args) => publish(sub_args.clone(), args.clone()).await,
        Command::Subscribe(ref sub_args) => subscribe(sub_args.clone(), args).await,
    };
    if let Err(e) = res {
        error!("{:?}", e);
    }
}

async fn publish(pub_args: Publish, args: Args) -> Result<()> {
    let mut client = client_from_args(args)?;
    client.connect().await?;
    let mut p = PublishOpts::new(pub_args.topic.clone(), pub_args.message.as_bytes().to_vec());
    p.set_qos(int_to_qos(pub_args.qos));
    p.set_retain(pub_args.retain);
    let futs = (0..(pub_args.repeats)).map(|_| {
        client.publish(&p)
    });
    let futs: FuturesUnordered<_> = futs.collect();
    let results_fut = futs.collect::<Vec<Result<()>>>();
    for res in results_fut.await {
        if let Err(e) = res {
            error!("Error publishing: {}", e);
        }
    }
    info!("Published topic={}, message={}", pub_args.topic, pub_args.message);
    client.disconnect().await?;
    Ok(())
}

async fn subscribe(sub_args: Subscribe, args: Args) -> Result<()> {
    let mut client = client_from_args(args)?;
    if sub_args.topic.len() == 0 {
        return Err(Error::from("You must subscribe to at least one topic."));
    }
    client.connect().await?;
    let subopts = SubscribeOpts::new(sub_args.topic.iter().map(|t|
        SubscribeTopic { qos: int_to_qos(sub_args.qos), topic_path: t.clone() }
    ).collect());
    let subres = client.subscribe(subopts).await?;
    subres.any_failures()?;
    loop {
        let r = client.read_subscriptions().await;
        info!("Read r={:?}", r);
        if let Err(Error::Disconnected) = r {
            return Err(Error::Disconnected);
        }
    }
}

fn client_from_args(args: Args) -> Result<Client> {
    let mut b = Client::builder();
    b.set_url_string(&args.url)?
     .set_username(args.username)
     .set_password(args.password.map(|s| s.as_bytes().to_vec()))
     .set_client_id(args.client_id)
     .set_connect_retry_delay(Duration::from_secs(1))
     .set_keep_alive(KeepAlive::from_secs(args.keep_alive))
     .set_operation_timeout(Duration::from_secs(args.op_timeout as u64))
     .set_automatic_connect(match args.auto_connect.as_str() {
         "true" => true,
         "false" => false,
         _ => panic!("Bad validation"),
     });

<<<<<<< HEAD
    #[cfg(feature = "tls")]
    if let Some(s) = args.tls_server_ca_file {
=======
    let cc = if let Some(s) = args.tls_server_ca_file {
>>>>>>> 4e1473ad
        let mut cc = rustls::ClientConfig::new();
        let cert_bytes = std::fs::read(s)?;
        let cert = rustls::internal::pemfile::certs(&mut Cursor::new(&cert_bytes[..]))
            .map_err(|_| Error::from("Error parsing cert file"))?[0].clone();
        cc.root_store.add(&cert)
            .map_err(|e| Error::from_std_err(e))?;
        Some(cc)
    } else if args.tls_mozilla_root_cas {
        let mut cc = rustls::ClientConfig::new();
        cc.root_store.add_server_trust_anchors(&webpki_roots::TLS_SERVER_ROOTS);
        Some(cc)
    } else {
        None
    };

     let cc = if let Some((crt_file, key_file)) = args.tls_client_crt_file.zip(args.tls_client_rsa_key_file) {
        let cert_bytes = std::fs::read(crt_file)?;
        let client_cert = rustls::internal::pemfile::certs(&mut Cursor::new(&cert_bytes[..]))
        .map_err(|_| Error::from("Error parsing cert file"))?[0].clone();

        let key_bytes = std::fs::read(key_file)?;
        let client_key = rustls::internal::pemfile::rsa_private_keys(&mut Cursor::new(&key_bytes[..])).map_err(|_| Error::from("Error parsing cert file"))?[0].clone();

        let mut cc = cc.unwrap_or_else(rustls::ClientConfig::new);
        cc.set_single_client_cert(vec![client_cert], client_key).map_err(|_| Error::from("Error setting client cert"))?;
        Some(cc)
     } else {
         cc
     };

     if let Some(cc) = cc {
        b.set_tls_client_config(cc);
     }

    b.build()
}

fn int_to_qos(qos: u8) -> QoS {
    match qos {
        0 => QoS::AtMostOnce,
        1 => QoS::AtLeastOnce,
        2 => QoS::ExactlyOnce,
        _ => panic!("Not reached"),
    }
}<|MERGE_RESOLUTION|>--- conflicted
+++ resolved
@@ -196,45 +196,43 @@
          _ => panic!("Bad validation"),
      });
 
-<<<<<<< HEAD
     #[cfg(feature = "tls")]
-    if let Some(s) = args.tls_server_ca_file {
-=======
-    let cc = if let Some(s) = args.tls_server_ca_file {
->>>>>>> 4e1473ad
-        let mut cc = rustls::ClientConfig::new();
-        let cert_bytes = std::fs::read(s)?;
-        let cert = rustls::internal::pemfile::certs(&mut Cursor::new(&cert_bytes[..]))
-            .map_err(|_| Error::from("Error parsing cert file"))?[0].clone();
-        cc.root_store.add(&cert)
-            .map_err(|e| Error::from_std_err(e))?;
-        Some(cc)
-    } else if args.tls_mozilla_root_cas {
-        let mut cc = rustls::ClientConfig::new();
-        cc.root_store.add_server_trust_anchors(&webpki_roots::TLS_SERVER_ROOTS);
-        Some(cc)
-    } else {
-        None
-    };
-
-     let cc = if let Some((crt_file, key_file)) = args.tls_client_crt_file.zip(args.tls_client_rsa_key_file) {
-        let cert_bytes = std::fs::read(crt_file)?;
-        let client_cert = rustls::internal::pemfile::certs(&mut Cursor::new(&cert_bytes[..]))
-        .map_err(|_| Error::from("Error parsing cert file"))?[0].clone();
-
-        let key_bytes = std::fs::read(key_file)?;
-        let client_key = rustls::internal::pemfile::rsa_private_keys(&mut Cursor::new(&key_bytes[..])).map_err(|_| Error::from("Error parsing cert file"))?[0].clone();
-
-        let mut cc = cc.unwrap_or_else(rustls::ClientConfig::new);
-        cc.set_single_client_cert(vec![client_cert], client_key).map_err(|_| Error::from("Error setting client cert"))?;
-        Some(cc)
-     } else {
-         cc
-     };
-
-     if let Some(cc) = cc {
-        b.set_tls_client_config(cc);
-     }
+    {
+        let cc = if let Some(s) = args.tls_server_ca_file {
+            let mut cc = rustls::ClientConfig::new();
+            let cert_bytes = std::fs::read(s)?;
+            let cert = rustls::internal::pemfile::certs(&mut Cursor::new(&cert_bytes[..]))
+                .map_err(|_| Error::from("Error parsing cert file"))?[0].clone();
+            cc.root_store.add(&cert)
+                .map_err(|e| Error::from_std_err(e))?;
+            Some(cc)
+        } else if args.tls_mozilla_root_cas {
+            let mut cc = rustls::ClientConfig::new();
+            cc.root_store.add_server_trust_anchors(&webpki_roots::TLS_SERVER_ROOTS);
+            Some(cc)
+        } else {
+            None
+        };
+
+        let cc = if let Some((crt_file, key_file)) = args.tls_client_crt_file.zip(args.tls_client_rsa_key_file) {
+            let cert_bytes = std::fs::read(crt_file)?;
+            let client_cert = rustls::internal::pemfile::certs(&mut Cursor::new(&cert_bytes[..]))
+                .map_err(|_| Error::from("Error parsing cert file"))?[0].clone();
+
+            let key_bytes = std::fs::read(key_file)?;
+            let client_key = rustls::internal::pemfile::rsa_private_keys(&mut Cursor::new(&key_bytes[..])).map_err(|_| Error::from("Error parsing cert file"))?[0].clone();
+
+            let mut cc = cc.unwrap_or_else(rustls::ClientConfig::new);
+            cc.set_single_client_cert(vec![client_cert], client_key).map_err(|_| Error::from("Error setting client cert"))?;
+            Some(cc)
+        } else {
+            cc
+        };
+
+        if let Some(cc) = cc {
+            b.set_tls_client_config(cc);
+        }
+    }
 
     b.build()
 }
